--- conflicted
+++ resolved
@@ -3,11 +3,7 @@
 
 __author__ = 'Nathan Henrie'
 __email__ = 'nate@n8henrie.com'
-<<<<<<< HEAD
-__version__ = '0.1.4'
-=======
 __version__ = '0.1.5'
->>>>>>> c6e2ac5d
 
 logging.basicConfig(
         level=logging.WARNING,
