--- conflicted
+++ resolved
@@ -4,11 +4,7 @@
 
 __author__ = 'Nathan Henrie'
 __email__ = 'nate@n8henrie.com'
-<<<<<<< HEAD
-__version__ = '0.3.1'
-=======
 __version__ = '0.3.2'
->>>>>>> 4af50dd0
 
 logging.basicConfig(
         level="INFO",
